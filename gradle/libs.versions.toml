--- conflicted
+++ resolved
@@ -78,11 +78,7 @@
 pax-url = "2.6.14"
 picocli = "4.7.5"
 pmd = "7.0.0-rc4"
-<<<<<<< HEAD
-protobuf = "3.25.2"
-=======
 protobuf = "3.25.3"
->>>>>>> 91f737c9
 slf4j = "2.0.12"
 slf4j-test = "3.0.1"
 snakeyaml = "2.2"
