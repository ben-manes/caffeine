--- conflicted
+++ resolved
@@ -26,12 +26,8 @@
  */
 public interface Policy {
   enum Characteristic {
-<<<<<<< HEAD
     WEIGHTED,
     PENALTIES
-=======
-    WEIGHTED
->>>>>>> 7a78372b
   }
 
   /** The event features that this policy supports. */
@@ -53,16 +49,6 @@
       return ImmutableSet.of();
     }
 
-<<<<<<< HEAD
   }
 
-
-=======
-    @Override default void record(AccessEvent event) {
-      record(event.key());
-    }
-
-    void record(long key);
-  }
->>>>>>> 7a78372b
 }