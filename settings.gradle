plugins {
<<<<<<< HEAD
  id 'com.gradle.enterprise' version '3.12.3'
  id 'com.gradle.common-custom-user-data-gradle-plugin' version '1.9'
=======
  id 'com.gradle.enterprise' version '3.12.4'
  id 'com.gradle.common-custom-user-data-gradle-plugin' version '1.8.2'
>>>>>>> be378947
  id 'org.gradle.toolchains.foojay-resolver-convention' version '0.4.0'
}

gradleEnterprise {
  if (!gradle.startParameter.isBuildScan()) {
    server = 'https://caffeine.gradle-enterprise.cloud/'
    buildScan.publishIfAuthenticated()
  }
  buildScan {
    capture.taskInputFiles = true

    if (System.env.CI) {
      uploadInBackground = false
      publishAlways()
    } else {
      obfuscation.ipAddresses { [] }
    }
    if (System.env.GITHUB_ACTIONS) {
      obfuscation.username { 'github' }
    }

    termsOfServiceAgree = 'yes'
    termsOfServiceUrl = 'https://gradle.com/terms-of-service'
  }
}

def gradleEnterpriseCachePassword = properties.'gradleEnterpriseCachePassword'
buildCache {
  local.enabled = true
  remote(HttpBuildCache) {
    url = 'https://caffeine.gradle-enterprise.cloud/cache/'
    push = System.env.CI
    enabled = true
    credentials {
      username = 'ci'
      password = gradleEnterpriseCachePassword ?: System.env.GRADLE_ENTERPRISE_CACHE_PASSWORD
    }
  }
}

dependencyResolutionManagement.repositories {
  mavenCentral()
}

enableFeaturePreview 'STABLE_CONFIGURATION_CACHE'
rootProject.name = 'caffeine'

include 'caffeine'
include 'guava'
include 'jcache'
include 'simulator'<|MERGE_RESOLUTION|>--- conflicted
+++ resolved
@@ -1,11 +1,6 @@
 plugins {
-<<<<<<< HEAD
-  id 'com.gradle.enterprise' version '3.12.3'
+  id 'com.gradle.enterprise' version '3.12.4'
   id 'com.gradle.common-custom-user-data-gradle-plugin' version '1.9'
-=======
-  id 'com.gradle.enterprise' version '3.12.4'
-  id 'com.gradle.common-custom-user-data-gradle-plugin' version '1.8.2'
->>>>>>> be378947
   id 'org.gradle.toolchains.foojay-resolver-convention' version '0.4.0'
 }
 
